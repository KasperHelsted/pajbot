# Changelog

## Unversioned

- Bugfix: Commands are now only checked against banphrases, ascii and massping
  checks if you enabled `run_through_banphrases` (e.g. via `--checkmsg`) (#478)
<<<<<<< HEAD
- Major: Official support for python 3.5 has been removed. Only python 3.6 or
  above will be supported from this release on.
=======
- Bugfix: Subscribers refresh now correctly sets the `active_subs` KVI value.
>>>>>>> 1247b992

## v1.36

- Breaking: In your `config.ini`, rename `[webtwitchapi]` to `[twitchapi]` and
  delete the old `[twitchapi]` config file entry. See
  [the example config](https://github.com/pajbot/pajbot/blob/677651d416fa60c80ef939df8666bf554237ae0d/install-docs/debian9/kkonatestbroadcaster.ini#L62)
  for example values.
- Breaking: a `redirect_uri` is now always required under `[twitchapi]` in your
  `config.ini`.
- Breaking: If you want to continue fetching subscribers, you will need to have
  the streamer log in once with `/streamer_login`. Then the bot will
  automatically start fetching a list of subscribers regularly.
- Major: To be able to use game and title updates with `!settitle` and
  `!setgame`, re-authenticate the bot with `/bot_login`. Then ask the streamer
  to add the bot as a channel editor.
- Major: Dependency on `twitch-api-v3-proxy` has been removed. You can uninstall
  that service if you were running it. (The bot now uses the new Twitch v5 and
  Helix APIs)
- Feature: Dubtrack module can now show requester
- Feature: Dubtrack module can automatically post a message when a new song
  starts playing
- Bugfix: Fix a recurring error that could appear when fetching the stream
  live/offline status.
- Bugfix: Make subscriber fetch routine more accurate (will now fetch the
  correct/accurate number of subscribers)
- Bugfix: `!settitle` and `!setgame` are now packaged as a module, you no longer
  need to add these commands as `funccommand`s.
- Bugfix: Updated link checker module to use the latest version of the safe
  browsing API.

## Older versions

Changelogs were not maintained for older pajbot versions.<|MERGE_RESOLUTION|>--- conflicted
+++ resolved
@@ -2,14 +2,11 @@
 
 ## Unversioned
 
+- Major: Official support for python 3.5 has been removed. Only python 3.6 or
+  above will be supported from this release on.
 - Bugfix: Commands are now only checked against banphrases, ascii and massping
   checks if you enabled `run_through_banphrases` (e.g. via `--checkmsg`) (#478)
-<<<<<<< HEAD
-- Major: Official support for python 3.5 has been removed. Only python 3.6 or
-  above will be supported from this release on.
-=======
 - Bugfix: Subscribers refresh now correctly sets the `active_subs` KVI value.
->>>>>>> 1247b992
 
 ## v1.36
 

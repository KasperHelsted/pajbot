# Changelog

## Unversioned

Remember to bring your dependencies up to date with
`pip install -r requirements.txt` when updating to this version!

- Breaking: pajbot now uses PostgreSQL instead of MySQL as its supported
  database engine. It is not possible to continue to use MySQL.  
  To migrate your existing database(s):

  - Install new requirements from apt: `sudo apt-get install libpq-dev`
  - Bring your installed dependencies up-to-date with `pip install -r requirements.txt`
  - Install and start PostgreSQL, if you have not done so already
  - Create the pajbot PostgreSQL user, a database and optionally a schema for
    the bot to use. (see the updated SQL section of
    [the install docs](./install-docs/debian9/install-debian9.txt))
  - Edit `./scripts/migrate-mysql-to-postgresql.py` with a connection string for
    the old MySQL database, and your new PostgreSQL database.
  - Stop pajbot:
    `sudo systemctl stop pajbot@streamername pajbot-web@streamername`
  - Backup your data:
    `sudo mysqldump --single-transaction --result-file=mysql-dump-streamername.sql pajbot_streamername`
  - Activate the python virtualenv: `source venv/bin/activate`
  - Run `./scripts/migrate-mysql-to-postgresql` to move the data
  - Update the `sql` connection string in your bot config (see the updated
    [example config](./install-docs/debian9/kkonatestbroadcaster.ini) for
    examples)
  - Start pajbot again:
    `sudo systemctl start pajbot@streamername pajbot-web@streamername`
  - Drop the old MySQL database:
    `sudo mysql -e "DROP DATABASE pajbot_streamername"`

  The procedure for new bot installations is described in the
  [install documentation](./install-docs).

- Breaking: If you were using the
  [chatters microservice](https://github.com/pajbot/chatters), you must update
  it to be able to use it after the PostgreSQL update.
- Breaking (if you rely on it in an automatic way somehow): `venvinstall.sh` has
  been moved from `./install` into `./scripts`, where all other shell scripts
  also reside.
- Major: Official support for python 3.5 has been removed. Only python 3.6 or
  above will be supported from this release on.
- Feature: Added `!namechange <oldusername> <newusername>` command for migrating
  users that changed their twitch name. (Level 2000 only).
  `./scripts/transfer-{all,sql,redis}` scripts have been removed.
- Minor: Removed `!reload` command since it did nothing.
- Bugfix: A series of bugs (including the `!laststream` command sometimes not
  working) caused by a mismatch of datetime-aware and datetime-naive objects.
- Bugfix: If redis is busy loading data, the bot no longer exists, and waits for
  completion instead.
- Bugfix: `/api/v1/user/:username` no longer fetches `nl_rank` from redis twice.
- Bugfix: If no git data is available, web interface will no longer show
  `Last commit:`, instead last commit will be omitted altogether
- Bugfix: Fixed a series of bugs (including the `!laststream` command sometimes
  not working) caused by a mismatch of datetime-aware and datetime-naive
  objects.
- Bugfix: Commands are now only checked against banphrases, ascii and massping
  checks if you enabled `run_through_banphrases` (e.g. via `--checkmsg`) (#478)
- Bugfix: Subscribers refresh now correctly sets the `active_subs` KVI value.
<<<<<<< HEAD
- Bugfix: You can now use the same phrases (1k, "all", etc.) with the `!givepoints` command.
=======
- Bugfix: You can no longer ignore yourself
- Documentation Bugfix: `$(urlfetch)` returns the response body, not request
  body

<!--
- Internal: New (stupider) migrations system that directly uses SQL, and can additionally
  also migrate redis and other resources.
- Internal: Removed last remnants of highlight system (`bot.trusted_mods` and
  `trusted_mods` config option)
- Internal: Made `Bot` initialization clearer by moving everything into
  `__init__`
- Internal: Each utility is in its own file now
- Internal: Removed dead code/comments in various places
- Internal: Removed duplication in `UserManager` and with git version fetching
- Internal: `ActionManager` now accepts `*args` and `**kwargs` instead of a list
  and a dict. (Easier to use)
-->
>>>>>>> 55ded55f

## v1.36

- Breaking: In your `config.ini`, rename `[webtwitchapi]` to `[twitchapi]` and
  delete the old `[twitchapi]` config file entry. See
  [the example config](https://github.com/pajbot/pajbot/blob/677651d416fa60c80ef939df8666bf554237ae0d/install-docs/debian9/kkonatestbroadcaster.ini#L62)
  for example values.
- Breaking: a `redirect_uri` is now always required under `[twitchapi]` in your
  `config.ini`.
- Breaking: If you want to continue fetching subscribers, you will need to have
  the streamer log in once with `/streamer_login`. Then the bot will
  automatically start fetching a list of subscribers regularly.
- Major: To be able to use game and title updates with `!settitle` and
  `!setgame`, re-authenticate the bot with `/bot_login`. Then ask the streamer
  to add the bot as a channel editor.
- Major: Dependency on `twitch-api-v3-proxy` has been removed. You can uninstall
  that service if you were running it. (The bot now uses the new Twitch v5 and
  Helix APIs)
- Feature: Dubtrack module can now show requester
- Feature: Dubtrack module can automatically post a message when a new song
  starts playing
- Bugfix: Fix a recurring error that could appear when fetching the stream
  live/offline status.
- Bugfix: Make subscriber fetch routine more accurate (will now fetch the
  correct/accurate number of subscribers)
- Bugfix: `!settitle` and `!setgame` are now packaged as a module, you no longer
  need to add these commands as `funccommand`s.
- Bugfix: Updated link checker module to use the latest version of the safe
  browsing API.

## Older versions

Changelogs were not maintained for older pajbot versions.<|MERGE_RESOLUTION|>--- conflicted
+++ resolved
@@ -59,10 +59,8 @@
 - Bugfix: Commands are now only checked against banphrases, ascii and massping
   checks if you enabled `run_through_banphrases` (e.g. via `--checkmsg`) (#478)
 - Bugfix: Subscribers refresh now correctly sets the `active_subs` KVI value.
-<<<<<<< HEAD
+- Bugfix: You can no longer ignore yourself
 - Bugfix: You can now use the same phrases (1k, "all", etc.) with the `!givepoints` command.
-=======
-- Bugfix: You can no longer ignore yourself
 - Documentation Bugfix: `$(urlfetch)` returns the response body, not request
   body
 
@@ -79,7 +77,6 @@
 - Internal: `ActionManager` now accepts `*args` and `**kwargs` instead of a list
   and a dict. (Easier to use)
 -->
->>>>>>> 55ded55f
 
 ## v1.36
 

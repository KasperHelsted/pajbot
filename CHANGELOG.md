--- conflicted
+++ resolved
@@ -1,9 +1,8 @@
 # Changelog
 
-<<<<<<< HEAD
 <!-- reformat this file with `npx prettier --prose-wrap=always --write CHANGELOG.md` -->
 
-## Unreleased
+## Unversioned
 
 Remember to bring your dependencies up to date with
 `pip install -r requirements.txt` when updating to this version!
@@ -52,6 +51,8 @@
 - Bugfix: Fixed a series of bugs (including the `!laststream` command sometimes
   not working) caused by a mismatch of datetime-aware and datetime-naive
   objects.
+- Bugfix: Commands are now only checked against banphrases, ascii and massping
+  checks if you enabled `run_through_banphrases` (e.g. via `--checkmsg`) (#478)
 - Documentation Bugfix: `$(urlfetch)` returns the response body, not request
   body
 
@@ -68,12 +69,6 @@
 - Internal: `ActionManager` now accepts `*args` and `**kwargs` instead of a list
   and a dict. (Easier to use)
 -->
-=======
-## Unversioned
-
-- Bugfix: Commands are now only checked against banphrases, ascii and massping
-  checks if you enabled `run_through_banphrases` (e.g. via `--checkmsg`) (#478)
->>>>>>> 0dba14f8
 
 ## v1.36
 

--- conflicted
+++ resolved
@@ -12,7 +12,8 @@
   `./scripts/migrate-mysql-to-postgresql` and the updated example config/install
   instructions for how to create databases, users and schemas, and for the new
   DB URL schema.
-<<<<<<< HEAD
+- Feature: Added `!namechange <oldusername> <newusername>` command for migrating
+  users that changed their twitch name. (Level 2000 only)
 - Minor: Removed `!reload` command since it did nothing.
 - Bugfix: A series of bugs (including the `!laststream` command sometimes not
   working) caused by a mismatch of datetime-aware and datetime-naive objects.
@@ -21,15 +22,11 @@
 - Bugfix: `/api/v1/user/:username` no longer fetches `nl_rank` from redis twice.
 - Bugfix: If no git data is available, web interface will no longer show
   `Last commit:`, instead last commit will be omitted altogether
-- Documentation Bugfix: `$(urlfetch)` returns the response body, not request
-  body
-=======
-- Feature: Added `!namechange <oldusername> <newusername>` command for migrating
-  users that changed their twitch name. (Level 2000 only)
 - Bugfix: Fixed a series of bugs (including the `!laststream` command sometimes
   not working) caused by a mismatch of datetime-aware and datetime-naive
   objects.
->>>>>>> 38515bd0
+- Documentation Bugfix: `$(urlfetch)` returns the response body, not request
+  body
 
 <!--
 - Internal: New (stupider) migrations system that directly uses SQL, and can additionally

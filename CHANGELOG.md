--- conflicted
+++ resolved
@@ -16,8 +16,8 @@
   been moved from `./install` into `./scripts`, where all other shell scripts
   also reside.
 - Feature: Added `!namechange <oldusername> <newusername>` command for migrating
-<<<<<<< HEAD
-  users that changed their twitch name. (Level 2000 only)
+  users that changed their twitch name. (Level 2000 only).
+  `./scripts/transfer-{all,sql,redis}` scripts have been removed.
 - Minor: Removed `!reload` command since it did nothing.
 - Bugfix: A series of bugs (including the `!laststream` command sometimes not
   working) caused by a mismatch of datetime-aware and datetime-naive objects.
@@ -26,10 +26,6 @@
 - Bugfix: `/api/v1/user/:username` no longer fetches `nl_rank` from redis twice.
 - Bugfix: If no git data is available, web interface will no longer show
   `Last commit:`, instead last commit will be omitted altogether
-=======
-  users that changed their twitch name. (Level 2000 only).
-  `./scripts/transfer-{all,sql,redis}` scripts have been removed.
->>>>>>> 139f7cb8
 - Bugfix: Fixed a series of bugs (including the `!laststream` command sometimes
   not working) caused by a mismatch of datetime-aware and datetime-naive
   objects.

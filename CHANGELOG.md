--- conflicted
+++ resolved
@@ -34,11 +34,8 @@
 - Minor: Added possibility to modify command token cost using `--tokens-cost` in `!add command`/`!edit command` commands.
 - Minor: Added two pluralization cases for when only a single user wins a multi-raffle.
 - Minor: Added logging output for notices received from the SQL server.
-<<<<<<< HEAD
+- Minor: The bot automatically now additionally refreshes who is a moderator and who isn't (This data was previously only updated when the user typed a message). A `!reload moderators` command has been added to trigger this update manually.
 - Minor: Added a lot more data to the output message of the `!debug user` command.
-=======
-- Minor: The bot automatically now additionally refreshes who is a moderator and who isn't (This data was previously only updated when the user typed a message). A `!reload moderators` command has been added to trigger this update manually.
->>>>>>> 075904f0
 - Bugfix: Errors in the main thread no longer exit the bot (#443)
 - Bugfix: Several places in the bot and Web UI now correctly show the user display name instead of login name
 - Bugfix: Removed unfinished "email tag" API.

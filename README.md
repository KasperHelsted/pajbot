# pajbot [![CircleCI](https://circleci.com/gh/pajbot/pajbot.svg?style=svg)](https://circleci.com/gh/pajbot/pajbot)

pajbot is a twitch chat bot created by [pajlada](http://twitch.tv/pajlada).  
[Website](https://pajbot.com)

## Quick install

<<<<<<< HEAD
1. Install library requirements by typing `pip install -r requirements.txt` in the root folder
2. Copy `./install-docs/debian10/kkonatestbroadcaster.ini` to `./config.ini` and change the relevant lines in the file.
=======
1. Install library requirements by typing `pip install -r requirements.txt` in
   the root folder
2. Copy `./install-docs/debian9/kkonatestbroadcaster.ini` to `./config.ini` and
   change the relevant lines in the file.
>>>>>>> aeadaae3
3. Run the bot! `./main.py`

## Detailed install

You can find a detailed installation guide for **pajbot** in the
[`install-docs` directory](./install-docs) of this repository.<|MERGE_RESOLUTION|>--- conflicted
+++ resolved
@@ -5,15 +5,10 @@
 
 ## Quick install
 
-<<<<<<< HEAD
-1. Install library requirements by typing `pip install -r requirements.txt` in the root folder
-2. Copy `./install-docs/debian10/kkonatestbroadcaster.ini` to `./config.ini` and change the relevant lines in the file.
-=======
 1. Install library requirements by typing `pip install -r requirements.txt` in
    the root folder
-2. Copy `./install-docs/debian9/kkonatestbroadcaster.ini` to `./config.ini` and
+2. Copy `./install-docs/debian10/kkonatestbroadcaster.ini` to `./config.ini` and
    change the relevant lines in the file.
->>>>>>> aeadaae3
 3. Run the bot! `./main.py`
 
 ## Detailed install

{% extends "layout.html" %}
{% set active_page = 'pleblist' %}
{% block title %}Pleblist History{% endblock %}
{% block body %}
<h2 class="pemote">Pleblist History - {{ stream.title }}</h2>
<div class="ui vertical">Stream started: {{ stream.stream_start|localize|strftime('%A, %B %d %Y %H:%M:%S %Z') }}</div>
{% if stream.stream_end is none %}
<div class="ui vertical">Stream uptime: {{ stream.stream_start|time_ago }}</div>
<div class="ui vertical">Time left on pleblist: {{ total_length_left|time_ago_timespan_seconds }}</div>
{% if first_unplayed_song %}
<div class="ui vertical"><h5><a href="#current"><i class="icon linkify black"></i></a>Current song: <strong>{{ first_unplayed_song.song_info.title }}</strong> (<a href="https://youtu.be/{{ first_unplayed_song.youtube_id}}">LINK</a>)</h4></div>
{% endif %}
{% else %}
<div class="ui vertical">Stream ended: {{ stream.stream_end|localize|strftime('%A, %B %d %Y %H:%M:%S %Z') }}</div>
<div class="ui vertical">Stream lasted for: {{ stream.stream_end|time_diff(stream.stream_start) }}</div>
{% endif %}
<div id="songhistory" class="ui list celled">
    {% set num_not_played = 0 %}
    {% set time_until_song_played = 0 %}
{% for song in songs %}
<div class="item {{ 'not-played' if song.date_played is none else 'played' }}{{ ' first' if num_not_played == 0 and stream.stream_end is none else ''}}">
{% if num_not_played == 0 and stream.stream_end is none and song.date_played is none %}
<div class="anchor" id="current"></div>
{% endif %}
    <div class="ui small image">
        <img src="{{ song.song_info.default_thumbnail }}" alt="Thumbnail" />
    </div>
    <div class="content">
        <span class="header">{{ song.song_info.title if song.song_info else '???' }}</span>
        <div class="description">
            Song link: <a href="https://youtu.be/{{ song.youtube_id }}">youtu.be/{{ song.youtube_id }}</a><br/>
            Added: {{ song.date_added|localize|strftime('%Y-%m-%d %H:%M:%S %Z') }}<br />
            {% if song.date_played is not none %}
<<<<<<< HEAD
            Played: {{ song.date_played|localize|strftime('%Y-%m-%d %H:%M:%S %Z') }} <em>({{ song.date_played|time_ago}} ago)</em><br />
            {% for stream_chunk in stream_chunks %}
=======
            Played: {{ song.date_played|localize|strftime('%Y-%m-%d %H:%M:%S %Z') }} <em>({{ song.date_played|time_ago}} ago)</em>
            {% for stream_chunk in stream_chunk %}
>>>>>>> cd93ce19
            {% if stream_chunk.chunk_end is none %}
            {% set chunk_end_check = current_time %}
            {% else %}
            {% set chunk_end_check = stream_chunk.chunk_end %}
            {% endif %}
            {% if stream_chunk.chunk_start <= song.date_played <= chunk_end_check and song.song_info and song.song_info.duration <= 600 and stream_chunk.video_url != none %}
            {% set vod_time_in_seconds = (song.date_played - stream_chunk.chunk_start).total_seconds() - song.song_info.duration %}
            <br />VOD link: <a href="{{stream_chunk.video_url}}?t={{ vod_time_in_seconds|seconds_to_vodtime }}">{{stream_chunk.video_url}}?t={{ vod_time_in_seconds|seconds_to_vodtime }}</a>
            {% else %}{% endif %}
            {% endfor %}
            {% else %}
            {% if stream.stream_end is none %}
            {% if num_not_played > 0 %}
            Playing in: ~{{ time_until_song_played|time_ago_timespan_seconds }}
            {% else %}
            Playing now!
            {% endif %}
            {% set num_not_played = num_not_played + 1 %}
            {% set time_until_song_played = time_until_song_played + song.song_info.duration %}
            {% endif %}
            {% endif %}
        </div>
    </div>
</div>
{% endfor %}
</div>
{% endblock %}<|MERGE_RESOLUTION|>--- conflicted
+++ resolved
@@ -31,13 +31,8 @@
             Song link: <a href="https://youtu.be/{{ song.youtube_id }}">youtu.be/{{ song.youtube_id }}</a><br/>
             Added: {{ song.date_added|localize|strftime('%Y-%m-%d %H:%M:%S %Z') }}<br />
             {% if song.date_played is not none %}
-<<<<<<< HEAD
-            Played: {{ song.date_played|localize|strftime('%Y-%m-%d %H:%M:%S %Z') }} <em>({{ song.date_played|time_ago}} ago)</em><br />
+            Played: {{ song.date_played|localize|strftime('%Y-%m-%d %H:%M:%S %Z') }} <em>({{ song.date_played|time_ago}} ago)</em>
             {% for stream_chunk in stream_chunks %}
-=======
-            Played: {{ song.date_played|localize|strftime('%Y-%m-%d %H:%M:%S %Z') }} <em>({{ song.date_played|time_ago}} ago)</em>
-            {% for stream_chunk in stream_chunk %}
->>>>>>> cd93ce19
             {% if stream_chunk.chunk_end is none %}
             {% set chunk_end_check = current_time %}
             {% else %}

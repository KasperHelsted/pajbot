import logging
<<<<<<< HEAD
import os
from contextlib import contextmanager
=======
>>>>>>> 38f84a6b

import redis

log = logging.getLogger(__name__)


class RedisManager:
    """
    Responsible for making sure exactly one instance of Redis
    is initialized with the right arguments, and returns when the
    get-method is called.
    """

    redis = None

    @staticmethod
    def init(**options):
<<<<<<< HEAD
        default_options = {"decode_responses": True, "host": os.environ.get("REDIS", "localhost")}
        default_options.update(options)
        RedisManager.redis = redis.Redis(**default_options)
=======
        RedisManager.redis = redis.Redis(**{"decode_responses": True, **options})
>>>>>>> 38f84a6b

    @staticmethod
    def get():
        return RedisManager.redis

    @staticmethod
    def pipeline_context():
        return redis.utils.pipeline(RedisManager.get())

    @classmethod
    def publish(cls, channel, message):
        cls.redis.publish(channel, message)<|MERGE_RESOLUTION|>--- conflicted
+++ resolved
@@ -1,9 +1,5 @@
 import logging
-<<<<<<< HEAD
 import os
-from contextlib import contextmanager
-=======
->>>>>>> 38f84a6b
 
 import redis
 
@@ -21,13 +17,9 @@
 
     @staticmethod
     def init(**options):
-<<<<<<< HEAD
-        default_options = {"decode_responses": True, "host": os.environ.get("REDIS", "localhost")}
-        default_options.update(options)
-        RedisManager.redis = redis.Redis(**default_options)
-=======
+        options["host"] = os.environ.get("REDIS", "localhost")
+
         RedisManager.redis = redis.Redis(**{"decode_responses": True, **options})
->>>>>>> 38f84a6b
 
     @staticmethod
     def get():

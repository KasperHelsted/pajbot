import base64
import binascii
import datetime
import json
import logging
import urllib.parse
from functools import update_wrapper, wraps

<<<<<<< HEAD
from flask import abort, make_response, request, session
from flask.ext.scrypt import generate_password_hash
=======
from flask import abort
from flask import make_response
from flask import request
from flask import session
>>>>>>> 9bcb737a
from flask_restful import reqparse
from flask_scrypt import generate_password_hash

import pajbot.exc
import pajbot.managers
from pajbot.managers.db import DBManager
from pajbot.managers.redis import RedisManager
from pajbot.models.module import ModuleManager
from pajbot.models.user import User
from pajbot.streamhelper import StreamHelper
from pajbot.utils import time_nonclass_method

log = logging.getLogger(__name__)


def requires_level(level):
    def decorator(f):
        @wraps(f)
        def decorated_function(*args, **kwargs):
            if 'user' not in session:
                abort(403)
            with DBManager.create_session_scope() as db_session:
                user = db_session.query(User).filter_by(username=session['user']['username']).one_or_none()
                if user is None:
                    abort(403)

                if user.level < level:
                    abort(403)

                db_session.expunge(user)
                kwargs['user'] = user

            return f(*args, **kwargs)
        return update_wrapper(decorated_function, f)
    return decorator


def nocache(view):
    @wraps(view)
    def no_cache(*args, **kwargs):
        response = make_response(view(*args, **kwargs))
        response.headers['Last-Modified'] = datetime.datetime.now()
        response.headers['Cache-Control'] = 'no-store, no-cache, must-revalidate, post-check=0, pre-check=0, max-age=0'
        response.headers['Pragma'] = 'no-cache'
        response.headers['Expires'] = '-1'
        return response

    return update_wrapper(no_cache, view)


def download_logo(client_id, streamer):
    import urllib
    from pajbot.apiwrappers import TwitchAPI

    twitchapi = TwitchAPI(client_id)
    try:
        data = twitchapi.get(['users', streamer], base='https://api.twitch.tv/kraken/')
        log.info(data)
        if data:
            logo_raw = 'static/images/logo_{}.png'.format(streamer)
            logo_tn = 'static/images/logo_{}_tn.png'.format(streamer)
            with urllib.request.urlopen(data['logo']) as response, open(logo_raw, 'wb') as out_file:
                data = response.read()
                out_file.write(data)
                try:
                    from PIL import Image
                    im = Image.open(logo_raw)
                    im.thumbnail((64, 64), Image.ANTIALIAS)
                    im.save(logo_tn, 'png')
                except:
                    log.exception('Unhandled exception in download_logo PIL shit')
            log.info('set logo')
            return True
    except:
        log.exception('Unhandled exception in download_logo')
    return False


@time_nonclass_method
def get_cached_commands():
    CACHE_TIME = 30  # seconds

    redis = RedisManager.get()
    commands_key = '{streamer}:cache:commands'.format(streamer=StreamHelper.get_streamer())
    commands = redis.get(commands_key)
    if commands is None:
        log.debug('Updating commands...')
        bot_commands = pajbot.managers.command.CommandManager(
                socket_manager=None,
                module_manager=ModuleManager(None).load(),
                bot=None).load(load_examples=True)
        bot_commands_list = bot_commands.parse_for_web()

        bot_commands_list.sort(key=lambda x: (x.id or -1, x.main_alias))
        bot_commands_list = [c.jsonify() for c in bot_commands_list]
        redis.setex(commands_key, json.dumps(bot_commands_list, separators=(',', ':')), CACHE_TIME)
    else:
        bot_commands_list = json.loads(commands)

    return bot_commands_list


def json_serial(obj):
    if isinstance(obj, datetime.datetime):
        serial = obj.isoformat()
        return serial
    try:
        return obj.jsonify()
    except:
        log.exception('Unable to serialize object with `jsonify`')
        raise
    raise TypeError('Type {} is not serializable'.format(type(obj)))


def init_json_serializer(api):
    @api.representation('application/json')
    def output_json(data, code, headers=None):
        resp = make_response(json.dumps(data, default=json_serial), code)
        resp.headers.extend(headers or {})
        return resp


def jsonify_query(query):
    return [v.jsonify() for v in query]


def jsonify_list(key, query, base_url=None,
        default_limit=None, max_limit=None,
        jsonify_method=jsonify_query):
    """ Must be called in the context of a request """
    _total = query.count()

    paginate_args = paginate_parser.parse_args()

    # Set the limit to the limit specified in the parameters
    limit = default_limit

    if paginate_args['limit'] and paginate_args['limit'] > 0:
        # If another limit has been passed through to the query arguments, use it
        limit = paginate_args['limit']
        if max_limit:
            # If a max limit has been set, make sure we respect it
            limit = min(limit, max_limit)

    # By default we perform no offsetting
    offset = None

    if paginate_args['offset'] and paginate_args['offset'] > 0:
        # If an offset has been specified in the query arguments, use it
        offset = paginate_args['offset']

    if limit:
        query = query.limit(limit)

    if offset:
        query = query.offset(offset)

    payload = {
            '_total': _total,
            key: jsonify_method(query),
            }

    if base_url:
        payload['_links'] = {}

        if len(request.args) > 0:
            payload['_links']['self'] = base_url + '?' + urllib.parse.urlencode(request.args)
        else:
            payload['_links']['self'] = base_url

        if limit:
            payload['_links']['next'] = base_url + '?' + urllib.parse.urlencode([('limit', limit), ('offset', (offset or 0) + limit)])

            if offset:
                payload['_links']['prev'] = base_url + '?' + urllib.parse.urlencode([('limit', limit), ('offset', max(0, offset - limit))])

    return payload


paginate_parser = reqparse.RequestParser()
paginate_parser.add_argument('limit', type=int, required=False)
paginate_parser.add_argument('offset', type=int, required=False)


def pleblist_login(in_password, bot_config):
    """ Throws an InvalidLogin exception if the login was not good """
    salted_password = generate_password_hash(bot_config['web']['pleblist_password'], bot_config['web']['pleblist_password_salt'])

    try:
        user_password = base64.b64decode(in_password)
    except binascii.Error:
        raise pajbot.exc.InvalidLogin('Invalid password')
    if not user_password == salted_password:
        raise pajbot.exc.InvalidLogin('Invalid password')


def create_pleblist_login(bot_config):
    """ Throws an InvalidLogin exception if the login was not good """
    salted_password = generate_password_hash(bot_config['web']['pleblist_password'], bot_config['web']['pleblist_password_salt'])
    return base64.b64encode(salted_password).decode('utf8')


def seconds_to_vodtime(t):
    s = int(t)
    h = s / 3600
    m = s % 3600 / 60
    s = s % 60
    return '%dh%02dm%02ds' % (h, m, s)<|MERGE_RESOLUTION|>--- conflicted
+++ resolved
@@ -6,15 +6,7 @@
 import urllib.parse
 from functools import update_wrapper, wraps
 
-<<<<<<< HEAD
 from flask import abort, make_response, request, session
-from flask.ext.scrypt import generate_password_hash
-=======
-from flask import abort
-from flask import make_response
-from flask import request
-from flask import session
->>>>>>> 9bcb737a
 from flask_restful import reqparse
 from flask_scrypt import generate_password_hash
 

import logging
import uuid

import flask
from flask import redirect
<<<<<<< HEAD
from flask_restful import reqparse, Resource
=======
from flask import session
from flask import url_for
from flask_oauthlib.client import OAuth
from flask_oauthlib.client import OAuthException
from flask_restful import reqparse
from flask_restful import Resource
>>>>>>> 9bcb737a

import pajbot.web.utils
from pajbot.web import app

log = logging.getLogger(__name__)


def has_streamtip():
    if 'streamtip' not in app.bot_config:
        return False

    if 'client_id' not in app.bot_config['streamtip']:
        return False

    if 'client_secret' not in app.bot_config['streamtip']:
        return False

    return True


def init(api):
    if not has_streamtip():
        log.info('Streamtip support not set up')
        log.info('Check out the install/config.example.ini and set up the client_id and client_secret under the [streamtip] section')
        return

    oauth = OAuth(api)

    streamtip = oauth.remote_app(
            'streamtip',
            consumer_key=app.bot_config['streamtip']['client_id'],
            consumer_secret=app.bot_config['streamtip']['client_secret'],
            base_url='https://streamtip.com/api/',
            request_token_params={
                'scope': [
                    'donations.read',
                    'donations.create',
                    ],
                },
            request_token_url=None,
            access_token_headers={
                'User-agent': 'Mozilla/5.0 (Windows NT 10.0; Win64; x64) AppleWebKit/537.36 (KHTML, like Gecko) Chrome/56.0.2924.87 Safari/537.36',
                },
            access_token_method='POST',
            access_token_url='https://streamtip.com/api/oauth2/token',
            authorize_url='https://streamtip.com/api/oauth2/authorize',
            )

    class StreamtipIndex(Resource):
        def get(self):
            return redirect(url_for('streamtiplogin'))

    class StreamtipLogin(Resource):
        def get(self):
            callback = url_for('streamtiploginauthorized', _external=True)
            return streamtip.authorize(callback=callback, state=uuid.uuid4())

    class StreamtipLoginAuthorized(Resource):
        def __init__(self):
            super().__init__()

            self.parser = reqparse.RequestParser()
            self.parser.add_argument('error')
            self.parser.add_argument('error_description')

        def get(self):
            try:
                resp = streamtip.authorized_response()
            except OAuthException:
                log.exception('Exception caught while authorizing with streamtip')
                return 'error 1'
            except:
                log.exception('Unhandled exception caught while authorizing with streamtip')
                return 'error 2'

            if resp is None:
                args = self.parser.parse_args()
                log.warn('Access denied: reason={}, error={}'.format(args['error'], args['error_description']))
                return args['error']

            if type(resp) is OAuthException:
                log.warn(resp.message)
                log.warn(resp.data)
                log.warn(resp.type)
                return 'error 3'

            access_token = resp['access_token']
            session['streamtip_token'] = (access_token, )

            log.debug(resp)

            me = streamtip.get('me')

            if me.data['user']['provider'] == 'twitch':
                if me.data['user']['name'] in ('pajlada', app.bot_config['main']['streamer']):
                    password = pajbot.web.utils.create_pleblist_login(app.bot_config)
                    resp = flask.make_response(redirect('/pleblist/host'))
                    resp.set_cookie('password', password)
                    resp.set_cookie('streamtip_access_token', access_token)
                    return resp

            return 'you can\'t use this pleblist'

    @streamtip.tokengetter
    def get_streamtip_oauth_token():
        return session.get('streamtip_token')

    api.add_resource(StreamtipIndex, '/streamtip')
    api.add_resource(StreamtipLogin, '/streamtip/login')
    api.add_resource(StreamtipLoginAuthorized, '/streamtip/login/authorized')<|MERGE_RESOLUTION|>--- conflicted
+++ resolved
@@ -2,17 +2,9 @@
 import uuid
 
 import flask
-from flask import redirect
-<<<<<<< HEAD
+from flask import redirect, session, url_for
+from flask_oauthlib.client import OAuth, OAuthException
 from flask_restful import reqparse, Resource
-=======
-from flask import session
-from flask import url_for
-from flask_oauthlib.client import OAuth
-from flask_oauthlib.client import OAuthException
-from flask_restful import reqparse
-from flask_restful import Resource
->>>>>>> 9bcb737a
 
 import pajbot.web.utils
 from pajbot.web import app

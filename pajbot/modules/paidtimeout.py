--- conflicted
+++ resolved
@@ -127,7 +127,6 @@
                 return False
 
             """
-<<<<<<< HEAD
             if victim == source:
                 bot.whisper(source.username, 'You can\'t timeout yourself FailFish')
                 return False
@@ -159,46 +158,13 @@
                 victim.timeout_start = now
                 victim.timeout_end = now + datetime.timedelta(seconds=_time)
 
-            payload = {'user': source.username, 'victim': victim.username}
-            bot.websocket_manager.emit('timeout', payload)
+            if self.settings['show_on_clr']:
+                payload = {'user': source.username, 'victim': victim.username}
+                bot.websocket_manager.emit('timeout', payload)
+
             HandlerManager.trigger('on_paid_timeout',
                     source, victim, _cost,
                     stop_on_false=False)
-=======
-
-        if victim.moderator is True:
-            bot.whisper(source.username, 'This person has mod privileges, timeouting this person is not worth it.')
-            return False
-
-        if victim.level >= self.settings['bypass_level']:
-            bot.whisper(source.username, 'This person\'s user level is too high, you can\'t timeout this person.')
-            return False
-
-        now = datetime.datetime.now()
-        if victim.timed_out is True and victim.timeout_end > now:
-            victim.timeout_end += datetime.timedelta(seconds=_time)
-            bot.whisper(victim.username, '{victim.username}, you were timed out for an additional {time} seconds by {source.username}'.format(
-                victim=victim,
-                source=source,
-                time=_time))
-            bot.whisper(source.username, 'You just used {0} points to time out {1} for an additional {2} seconds.'.format(_cost, username, _time))
-            num_seconds = int((victim.timeout_end - now).total_seconds())
-            bot._timeout(username, num_seconds)
-        else:
-            bot.whisper(source.username, 'You just used {0} points to time out {1} for {2} seconds.'.format(_cost, username, _time))
-            bot.whisper(username, '{0} just timed you out for {1} seconds. /w {2} !$unbanme to unban yourself for points forsenMoney'.format(source.username, _time, bot.nickname))
-            bot._timeout(username, _time)
-            victim.timed_out = True
-            victim.timeout_start = now
-            victim.timeout_end = now + datetime.timedelta(seconds=_time)
-
-        if self.settings['show_on_clr']:
-            payload = {'user': source.username, 'victim': victim.username}
-            bot.websocket_manager.emit('timeout', payload)
-        HandlerManager.trigger('on_paid_timeout',
-                source, victim, _cost,
-                stop_on_false=False)
->>>>>>> ab659691
 
     def paid_timeout(self, **options):
         message = options['message']

--- conflicted
+++ resolved
@@ -84,26 +84,9 @@
         if self.online is False:
             return
 
-<<<<<<< HEAD
         streamer_id = self.bot.twitch_helix_api.require_user_id(StreamHelper.get_streamer())
         data = self.bot.twitch_v5_api.get_vod_videos(streamer_id)
-        self.bot.mainthread_queue.add(self.refresh_video_url_stage2, args=[data])
-=======
-        try:
-            data = self.bot.twitchapi.get(
-                ["channels", self.bot.streamer, "videos"],
-                parameters={"broadcasts": "true"},
-                base="http://127.0.0.1:7221/kraken/",
-            )
-
-            self.bot.execute_now(lambda: self.refresh_video_url_stage2(data))
-        except urllib.error.HTTPError as e:
-            raw_data = e.read().decode("utf-8")
-            log.exception("OMGScoots")
-            log.info(raw_data)
-        except:
-            log.exception("Uncaught exception in fetch_video_url")
->>>>>>> cd6f25fc
+        self.bot.execute_now(lambda: self.refresh_video_url_stage2(data))
 
     def fetch_video_url_stage2(self, data):
         stream_chunk = self.current_stream_chunk if self.current_stream_chunk.video_url is None else None
@@ -291,22 +274,9 @@
         HandlerManager.trigger("on_stream_stop", stop_on_false=False)
 
     def refresh_stream_status_stage1(self):
-<<<<<<< HEAD
         streamer_id = self.bot.twitch_helix_api.require_user_id(StreamHelper.get_streamer())
         status = self.bot.twitch_v5_api.get_stream_status(streamer_id)
-        self.bot.mainthread_queue.add(self.refresh_stream_status_stage2, args=[status])
-=======
-        try:
-            status = self.bot.twitchapi.get_status(self.bot.streamer)
-            if status["error"] is True:
-                # log.error('An error occured while fetching stream status')
-                # I'll comment this out since all errors are posted live anyway
-                return
-
-            self.bot.execute_now(lambda: self.refresh_stream_status_stage2(status))
-        except:
-            log.exception("Uncaught exception while refreshing stream status (Stage 1)")
->>>>>>> cd6f25fc
+        self.bot.execute_now(lambda: self.refresh_stream_status_stage2(status))
 
     def refresh_stream_status_stage2(self, status):
         redis = RedisManager.get()
